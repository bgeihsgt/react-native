--- conflicted
+++ resolved
@@ -1,10 +1,6 @@
 {
   "name": "react-native",
-<<<<<<< HEAD
-  "version": "0.33.0",
-=======
-  "version": "0.34.0-rc.0",
->>>>>>> bd84b811
+  "version": "0.34.0",
   "description": "A framework for building native apps using React",
   "license": "BSD-3-Clause",
   "repository": {
